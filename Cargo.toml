[package]
name = "evmap"
version = "7.0.0"
edition = "2018"

description = "A lock-free, eventually consistent, concurrent multi-value map."
readme = "README.md"

authors = ["Jon Gjengset <jon@thesquareplanet.com>"]

documentation = "https://docs.rs/evmap"
homepage = "https://github.com/jonhoo/rust-evmap"
repository = "https://github.com/jonhoo/rust-evmap.git"

keywords = ["map","multi-value","lock-free"]
categories = ["concurrency", "data-structures"]

license = "MIT/Apache-2.0"

[badges]
azure-devops = { project = "jonhoo/jonhoo", pipeline = "evmap", build = "8" }
codecov = { repository = "jonhoo/rust-evmap", branch = "master", service = "github" }
maintenance = { status = "passively-maintained" }

[dependencies]
<<<<<<< HEAD
indexmap = "1.1.0"
=======
>>>>>>> 75a316cd
smallvec = { version = "0.6.7", optional = true }
bytes = { version = "0.4.12", optional = true }

[features]
<<<<<<< HEAD
default = ["smallvec"]
nightly_smallvec = ["smallvec/union", "smallvec/may_dangle", "smallvec/specialization"]
=======
default = ["smallvec"]
>>>>>>> 75a316cd
<|MERGE_RESOLUTION|>--- conflicted
+++ resolved
@@ -23,17 +23,9 @@
 maintenance = { status = "passively-maintained" }
 
 [dependencies]
-<<<<<<< HEAD
 indexmap = "1.1.0"
-=======
->>>>>>> 75a316cd
 smallvec = { version = "0.6.7", optional = true }
 bytes = { version = "0.4.12", optional = true }
 
 [features]
-<<<<<<< HEAD
-default = ["smallvec"]
-nightly_smallvec = ["smallvec/union", "smallvec/may_dangle", "smallvec/specialization"]
-=======
-default = ["smallvec"]
->>>>>>> 75a316cd
+default = ["smallvec"]